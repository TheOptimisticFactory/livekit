--- conflicted
+++ resolved
@@ -5,11 +5,8 @@
 	"sync"
 	"time"
 
-<<<<<<< HEAD
 	"github.com/livekit/livekit-server/pkg/sfu/buffer"
-=======
 	"github.com/livekit/protocol/livekit"
->>>>>>> 80bd45f0
 	"github.com/livekit/protocol/logger"
 )
 
@@ -69,12 +66,8 @@
 func NewStreamTrackerManager(logger logger.Logger, source livekit.TrackSource) *StreamTrackerManager {
 	return &StreamTrackerManager{
 		logger:           logger,
-<<<<<<< HEAD
+		source:           source,
 		maxExpectedLayer: buffer.DefaultMaxLayerSpatial,
-=======
-		source:           source,
-		maxExpectedLayer: DefaultMaxLayerSpatial,
->>>>>>> 80bd45f0
 	}
 }
 
