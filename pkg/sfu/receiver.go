--- conflicted
+++ resolved
@@ -34,12 +34,7 @@
 	Codec() webrtc.RTPCodecCapability
 
 	ReadRTP(buf []byte, layer uint8, sn uint16) (int, error)
-<<<<<<< HEAD
-	GetSenderReportTime(layer int32) (rtpTS uint32, ntpTS buffer.NtpTime)
 	GetBitrateCumulative() buffer.Bitrates
-=======
-	GetBitrateTemporalCumulative() Bitrates
->>>>>>> 37b76f41
 
 	SendPLI(layer int32)
 
